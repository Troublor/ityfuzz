/target
/Cargo.lock
/tmp
/solutions
/*bench
bin
corpus
.idea
.vscode
node_modules
cache
<<<<<<< HEAD
*.bin
*.abi
output
work_dir
.z3-trace
*.code-workspace
*.txt
=======
.idea
.z3-trace
*.code-workspace
output/
work_dir/
*.abi
*.bin
>>>>>>> b7b92218
<|MERGE_RESOLUTION|>--- conflicted
+++ resolved
@@ -9,20 +9,10 @@
 .vscode
 node_modules
 cache
-<<<<<<< HEAD
 *.bin
 *.abi
 output
 work_dir
 .z3-trace
 *.code-workspace
-*.txt
-=======
-.idea
-.z3-trace
-*.code-workspace
-output/
-work_dir/
-*.abi
-*.bin
->>>>>>> b7b92218
+*.txt