[package]
name = "ityfuzz"
version = "0.1.0"
edition = "2021"

# See more keys and their definitions at https://doc.rust-lang.org/cargo/reference/manifest.html
[dev-dependencies]
criterion = "0.4.0"

[[bench]]
name = "ityfuzz"
harness = false

[features]
default = ["cmp", "dataflow", "evm", "print_txn_corpus", "full_trace", ]
evm = []
cmp = []
dataflow = []
evaluation = []
ondisk_corpus = []
# need to turn off when running DV contracts
deployer_is_attacker = []
print_infant_corpus = []
print_txn_corpus = []
fuzz_static = []
flashloan_v2 = []
full_trace = []
force_cache = []
use_presets = []
print_logs = []
<<<<<<< HEAD
debug = []
=======
z3_debug = []
sui_support = ["dep:move-binary-format", "dep:move-core-types", "dep:move-stdlib", "dep:move-vm-runtime", "dep:move-vm-types", "dep:sui-move-natives-latest", "dep:sui-protocol-config", "dep:sui-types"]
>>>>>>> 85ed7f5f

[dependencies]
bytes = { version = "1.2.1", features = ["serde"] }
revm = { path = "./externals/revm/crates/revm", features = ["no_gas_measuring", "serde"] }
revm-primitives = { path = "./externals/revm/crates/primitives", features = ["no_gas_measuring", "serde"] }
revm-interpreter = { path = "./externals/revm/crates/interpreter", features = ["no_gas_measuring", "serde"] }
hex = "0.4"
primitive-types = { version = "0.12.1", features = ["rlp", "serde"] }
libafl = "0.8.2"
rand = "0.8.5"
nix = "0.24"
serde = "1.0.147"
serde_traitobject = "0.2.7"
serde_json = "1.0.73"
z3 = {version="0.11.2", features = ["static-link-z3"]}
z3-sys = "0.7.1"
glob = "0.3.0"
rust-crypto = "0.2"
itertools = "0.10.2"
reqwest = { version = "0.11", features = ["blocking", "json"] }
once_cell = "1.8.0"
permutator = "0.4.3"
either = "1.8.0"
regex = "1"

# external fuzzing-based abi decompiler
heimdall = { path = "./externals/heimdall-rs/heimdall" }

# from https://github.com/aptos-labs/aptos-core/blob/main/Cargo.toml#L452
move-binary-format = { path = "./externals/sui/external-crates/move/move-binary-format", optional = true }
move-core-types = { path = "./externals/sui/external-crates/move/move-core/types", features = ["address32"], optional = true }
move-stdlib = { path = "./externals/sui/external-crates/move/move-stdlib", optional = true }
move-vm-runtime = { path = "./externals/sui/external-crates/move/move-vm/runtime", features = ["lazy_natives"], optional = true }
move-vm-types = { path = "./externals/sui/external-crates/move/move-vm/types", optional = true }
sui-move-natives-latest = { path = "./externals/sui/sui-execution/latest/sui-move-natives", optional = true }
sui-protocol-config = { path = "./externals/sui/crates/sui-protocol-config", optional = true  }
sui-types = { path = "./externals/sui/crates/sui-types", optional = true  }



retry = "2.0.0"
serde_cbor = "0.11.2"<|MERGE_RESOLUTION|>--- conflicted
+++ resolved
@@ -28,12 +28,9 @@
 force_cache = []
 use_presets = []
 print_logs = []
-<<<<<<< HEAD
-debug = []
-=======
 z3_debug = []
 sui_support = ["dep:move-binary-format", "dep:move-core-types", "dep:move-stdlib", "dep:move-vm-runtime", "dep:move-vm-types", "dep:sui-move-natives-latest", "dep:sui-protocol-config", "dep:sui-types"]
->>>>>>> 85ed7f5f
+debug = []
 
 [dependencies]
 bytes = { version = "1.2.1", features = ["serde"] }
