use crate::evm::bytecode_analyzer;
use crate::evm::input::{ConciseEVMInput, EVMInput, EVMInputT, EVMInputTy};
use crate::evm::middlewares::middleware::{add_corpus, CallMiddlewareReturn, Middleware, MiddlewareType};
use crate::evm::mutator::AccessPattern;

use crate::evm::onchain::flashloan::register_borrow_txn;
use crate::evm::onchain::flashloan::{Flashloan, FlashloanData};
use bytes::Bytes;
use itertools::Itertools;
use libafl::prelude::{HasCorpus, Scheduler, HasRand, HasMetadata};
use libafl::state::State;
use primitive_types::H256;
use revm::db::BenchmarkDB;
use revm_interpreter::InstructionResult::{Continue, ControlLeak, Return, Revert};


use std::cell::RefCell;
use std::collections::hash_map::DefaultHasher;
use std::collections::{HashMap, HashSet};
use std::fmt::{Debug, Formatter};
use std::fs::OpenOptions;
use std::hash::Hash;
use std::hash::Hasher;
use std::io::Write;
use std::ops::Deref;
use std::rc::Rc;
use std::str::FromStr;
use std::sync::Arc;
use std::time::{SystemTime, UNIX_EPOCH};
use hex::FromHex;
use revm::precompile::{Precompile, Precompiles};
use revm_interpreter::{BytecodeLocked, CallContext, CallInputs, CallScheme, Contract, CreateInputs, Gas, Host, InstructionResult, Interpreter, SelfDestructResult};
use revm_interpreter::analysis::to_analysed;
use revm_primitives::{B256, Bytecode, Env, LatestSpec, Spec};
use crate::evm::types::{as_u64, bytes_to_u64, EVMAddress, EVMU256, generate_random_address, is_zero};

use crate::evm::uniswap::{generate_uniswap_router_call, TokenContext};
use crate::evm::vm::{EVMState, IN_DEPLOY, IS_FAST_CALL_STATIC, PostExecutionCtx, SinglePostExecution};
use crate::generic_vm::vm_executor::{ExecutionResult, GenericVM, MAP_SIZE};
use crate::generic_vm::vm_state::VMStateT;
use crate::input::VMInputT;

use crate::state::{HasCaller, HasCurrentInputIdx, HasHashToAddress, HasItyState};
use revm_primitives::{SpecId, FrontierSpec, HomesteadSpec, TangerineSpec, SpuriousDragonSpec, ByzantiumSpec,
                      PetersburgSpec, IstanbulSpec, BerlinSpec, LondonSpec, MergeSpec, ShanghaiSpec};
use crate::evm::abi::{get_abi_type_boxed, register_abi_instance};
use crate::evm::contract_utils::extract_sig_from_contract;
use crate::evm::corpus_initializer::ABIMap;
use crate::evm::input::EVMInputTy::ArbitraryCallBoundedAddr;
use crate::evm::onchain::abi_decompiler::fetch_abi_heimdall;
use crate::handle_contract_insertion;
use crate::state_input::StagedVMState;


pub static mut JMP_MAP: [u8; MAP_SIZE] = [0; MAP_SIZE];

// dataflow
pub static mut READ_MAP: [bool; MAP_SIZE] = [false; MAP_SIZE];
pub static mut WRITE_MAP: [u8; MAP_SIZE] = [0; MAP_SIZE];

// cmp
pub static mut CMP_MAP: [EVMU256; MAP_SIZE] = [EVMU256::MAX; MAP_SIZE];

pub static mut ABI_MAX_SIZE: [usize; MAP_SIZE] = [0; MAP_SIZE];
pub static mut STATE_CHANGE: bool = false;

pub const RW_SKIPPER_PERCT_IDX: usize = 100;
pub const RW_SKIPPER_AMT: usize = MAP_SIZE - RW_SKIPPER_PERCT_IDX;

// How mant iterations the coverage is the same
pub static mut COVERAGE_NOT_CHANGED: u32 = 0;
pub static mut RET_SIZE: usize = 0;
pub static mut RET_OFFSET: usize = 0;

pub static mut PANIC_ON_BUG: bool = false;
// for debugging purpose, return ControlLeak when the calls amount exceeds this value
pub static mut CALL_UNTIL: u32 = u32::MAX;

/// Shall we dump the contract calls
pub static mut WRITE_RELATIONSHIPS: bool = false;

const SCRIBBLE_EVENT_HEX: [u8; 32] = [0xb4,0x26,0x04,0xcb,0x10,0x5a,0x16,0xc8,0xf6,0xdb,0x8a,0x41,0xe6,0xb0,0x0c,0x0c,0x1b,0x48,0x26,0x46,0x5e,0x8b,0xc5,0x04,0xb3,0xeb,0x3e,0x88,0xb3,0xe6,0xa4,0xa0];
pub static mut CONCRETE_CREATE: bool = false;


/// Check if address is precompile by having assumption
/// that precompiles are in range of 1 to N.
#[inline(always)]
pub fn is_precompile(address: EVMAddress, num_of_precompiles: usize) -> bool {
    if !address[..18].iter().all(|i| *i == 0) {
        return false;
    }
    let num = u16::from_be_bytes([address[18], address[19]]);
    num.wrapping_sub(1) < num_of_precompiles as u16
}


pub struct FuzzHost<VS, I, S>
where
    S: State + HasCaller<EVMAddress> + Debug + Clone + 'static,
    I: VMInputT<VS, EVMAddress, EVMAddress, ConciseEVMInput> + EVMInputT,
    VS: VMStateT,
{
    pub evmstate: EVMState,
    // these are internal to the host
    pub env: Env,
    pub code: HashMap<EVMAddress, Arc<BytecodeLocked>>,
    pub hash_to_address: HashMap<[u8; 4], HashSet<EVMAddress>>,
    pub address_to_hash: HashMap<EVMAddress, Vec<[u8; 4]>>,
    pub _pc: usize,
    pub pc_to_addresses: HashMap<(EVMAddress, usize), HashSet<EVMAddress>>,
    pub pc_to_create: HashMap<(EVMAddress, usize), usize>,
    pub pc_to_call_hash: HashMap<(EVMAddress, usize), HashSet<Vec<u8>>>,
    pub concolic_enabled: bool,
    pub middlewares_enabled: bool,
    pub middlewares: Rc<RefCell<HashMap<MiddlewareType, Rc<RefCell<dyn Middleware<VS, I, S>>>>>>,

    pub coverage_changed: bool,

    pub flashloan_middleware: Option<Rc<RefCell<Flashloan<VS, I, S>>>>,

    pub middlewares_latent_call_actions: Vec<CallMiddlewareReturn>,

    pub scheduler: Arc<dyn Scheduler<EVMInput, S>>,

    // controlled by onchain module, if sload cant find the slot, use this value
    pub next_slot: EVMU256,

    pub access_pattern: Rc<RefCell<AccessPattern>>,

    pub bug_hit: bool,
    pub current_typed_bug: Vec<String>,
    pub call_count: u32,

    #[cfg(feature = "print_logs")]
    pub logs: HashSet<u64>,
    // set_code data
    pub setcode_data: HashMap<EVMAddress, Bytecode>,
    // selftdestruct
    pub selfdestruct_hit:bool,
    // relations file handle
    relations_file: std::fs::File,
    // Filter duplicate relations
    relations_hash: HashSet<u64>,
    /// Randomness from inputs
    pub randomness: Vec<u8>,
    /// workdir
    pub work_dir: String,
    /// custom SpecId
    pub spec_id: SpecId,
    /// Precompiles
    pub precompiles: Precompiles,

    /// For future continue executing when control leak happens
    pub leak_ctx: Vec<SinglePostExecution>,
}

impl<VS, I, S> Debug for FuzzHost<VS, I, S>
where
    S: State + HasCaller<EVMAddress> + Debug + Clone + 'static,
    I: VMInputT<VS, EVMAddress, EVMAddress, ConciseEVMInput> + EVMInputT,
    VS: VMStateT,
{
    fn fmt(&self, f: &mut Formatter<'_>) -> std::fmt::Result {
        f.debug_struct("FuzzHost")
            .field("data", &self.evmstate)
            .field("env", &self.env)
            .field("hash_to_address", &self.hash_to_address)
            .field("address_to_hash", &self.address_to_hash)
            .field("_pc", &self._pc)
            .field("pc_to_addresses", &self.pc_to_addresses)
            .field("pc_to_call_hash", &self.pc_to_call_hash)
            .field("concolic_enabled", &self.concolic_enabled)
            .field("middlewares_enabled", &self.middlewares_enabled)
            .field("middlewares", &self.middlewares)
            .field(
                "middlewares_latent_call_actions",
                &self.middlewares_latent_call_actions,
            )
            .finish()
    }
}

// all clones would not include middlewares and states
impl<VS, I, S> Clone for FuzzHost<VS, I, S>
where
    S: State + HasCaller<EVMAddress> + Debug + Clone + 'static,
    I: VMInputT<VS, EVMAddress, EVMAddress, ConciseEVMInput> + EVMInputT,
    VS: VMStateT,
{
    fn clone(&self) -> Self {
        Self {
            evmstate: self.evmstate.clone(),
            env: self.env.clone(),
            code: self.code.clone(),
            hash_to_address: self.hash_to_address.clone(),
            address_to_hash: self.address_to_hash.clone(),
            _pc: self._pc,
            pc_to_addresses: self.pc_to_addresses.clone(),
            pc_to_create: self.pc_to_create.clone(),
            pc_to_call_hash: self.pc_to_call_hash.clone(),
            concolic_enabled: false,
            middlewares_enabled: false,
            middlewares: Rc::new(RefCell::new(HashMap::new())),
            coverage_changed: false,
            flashloan_middleware: None,
            middlewares_latent_call_actions: vec![],
            scheduler: self.scheduler.clone(),
            next_slot: Default::default(),
            access_pattern: self.access_pattern.clone(),
            bug_hit: false,
            call_count: 0,
            #[cfg(feature = "print_logs")]
            logs: Default::default(),
            setcode_data:self.setcode_data.clone(),
            selfdestruct_hit:self.selfdestruct_hit,
            relations_file: self.relations_file.try_clone().unwrap(),
            relations_hash: self.relations_hash.clone(),
            current_typed_bug: self.current_typed_bug.clone(),
            randomness: vec![],
            work_dir: self.work_dir.clone(),
            spec_id: self.spec_id.clone(),
            precompiles: Precompiles::default(),
            leak_ctx: self.leak_ctx.clone(),
        }
    }
}

// hack: I don't want to change evm internal to add a new type of return
// this return type is never used as we disabled gas
pub static mut ACTIVE_MATCH_EXT_CALL: bool = false;
const CONTROL_LEAK_DETECTION: bool = true;
const UNBOUND_CALL_THRESHOLD: usize = 3;

// if a PC transfers control to >2 addresses, we consider call at this PC to be unbounded
const CONTROL_LEAK_THRESHOLD: usize = 2;


impl<VS, I, S> FuzzHost<VS, I, S>
where
    S: State +HasRand + HasCaller<EVMAddress> + Debug + Clone + HasCorpus<I> + HasMetadata + HasItyState<EVMAddress, EVMAddress, VS, ConciseEVMInput> +  'static,
    I: VMInputT<VS, EVMAddress, EVMAddress, ConciseEVMInput> + EVMInputT + 'static,
    VS: VMStateT,
{
    pub fn new(scheduler: Arc<dyn Scheduler<EVMInput, S>>, workdir: String) -> Self {
        let ret = Self {
            evmstate: EVMState::new(),
            env: Env::default(),
            code: HashMap::new(),
            hash_to_address: HashMap::new(),
            address_to_hash: HashMap::new(),
            _pc: 0,
            pc_to_addresses: HashMap::new(),
            pc_to_create: HashMap::new(),
            pc_to_call_hash: HashMap::new(),
            concolic_enabled: false,
            middlewares_enabled: false,
            middlewares: Rc::new(RefCell::new(HashMap::new())),
            coverage_changed: false,
            flashloan_middleware: None,
            middlewares_latent_call_actions: vec![],
            scheduler,
            next_slot: Default::default(),
            access_pattern: Rc::new(RefCell::new(AccessPattern::new())),
            bug_hit: false,
            call_count: 0,
            #[cfg(feature = "print_logs")]
            logs: Default::default(),
            setcode_data:HashMap::new(),
            selfdestruct_hit:false,
            relations_file: std::fs::File::create(format!("{}/relations.log", workdir)).unwrap(),
            relations_hash: HashSet::new(),
            current_typed_bug: Default::default(),
            randomness: vec![],
            work_dir: workdir.clone(),
            spec_id: SpecId::LATEST,
            precompiles: Default::default(),
            leak_ctx: vec![]
        };
        // ret.env.block.timestamp = EVMU256::max_value();
        ret
    }

    pub fn set_spec_id(&mut self, spec_id: String) {
        self.spec_id = SpecId::from(spec_id.as_str());
    }

    /// custom spec id run_inspect
    pub fn run_inspect(
        &mut self,
        mut interp: &mut Interpreter,
        mut state:  &mut S,
    ) -> InstructionResult {
        match self.spec_id {
            SpecId::LATEST => interp.run_inspect::<S, FuzzHost<VS, I, S>, LatestSpec>(self, state),
            SpecId::FRONTIER => interp.run_inspect::<S, FuzzHost<VS, I, S>, FrontierSpec>(self, state),
            SpecId::HOMESTEAD => interp.run_inspect::<S, FuzzHost<VS, I, S>, HomesteadSpec>(self, state),
            SpecId::TANGERINE => interp.run_inspect::<S, FuzzHost<VS, I, S>, TangerineSpec>(self, state),
            SpecId::SPURIOUS_DRAGON => interp.run_inspect::<S, FuzzHost<VS, I, S>, SpuriousDragonSpec>(self, state),
            SpecId::BYZANTIUM => interp.run_inspect::<S, FuzzHost<VS, I, S>, ByzantiumSpec>( self, state),
            SpecId::CONSTANTINOPLE | SpecId::PETERSBURG => interp.run_inspect::<S, FuzzHost<VS, I, S>, PetersburgSpec>(self, state),
            SpecId::ISTANBUL => interp.run_inspect::<S, FuzzHost<VS, I, S>, IstanbulSpec>(self, state),
            SpecId::MUIR_GLACIER | SpecId::BERLIN => interp.run_inspect::<S, FuzzHost<VS, I, S>, BerlinSpec>(self, state),
            SpecId::LONDON => interp.run_inspect::<S, FuzzHost<VS, I, S>, LondonSpec>(self, state),
            SpecId::MERGE => interp.run_inspect::<S, FuzzHost<VS, I, S>, MergeSpec>(self, state),
            SpecId::SHANGHAI => interp.run_inspect::<S, FuzzHost<VS, I, S>, ShanghaiSpec>(self, state),
            _=> interp.run_inspect::<S, FuzzHost<VS, I, S>, LatestSpec>(self, state),
        }
    }

    pub fn remove_all_middlewares(&mut self) {
        self.middlewares_enabled = false;
        self.middlewares.deref().borrow_mut().clear();
    }

    pub fn add_middlewares(&mut self, middlewares: Rc<RefCell<dyn Middleware<VS, I, S>>>) {
        self.middlewares_enabled = true;
        let ty = middlewares.deref().borrow().get_type();
        self.middlewares
            .deref()
            .borrow_mut()
            .insert(ty, middlewares);
    }

    pub fn remove_middlewares(&mut self, middlewares: Rc<RefCell<dyn Middleware<VS, I, S>>>) {
        let ty = middlewares.deref().borrow().get_type();
        self.middlewares
            .deref()
            .borrow_mut()
            .remove(&ty);
    }

    pub fn remove_middlewares_by_ty(&mut self, ty: &MiddlewareType) {
        self.middlewares
            .deref()
            .borrow_mut()
            .remove(ty);
    }

    pub fn add_flashloan_middleware(&mut self, middlware: Flashloan<VS, I, S>) {
        self.flashloan_middleware = Some(Rc::new(RefCell::new(middlware)));
    }

    pub fn set_concolic_enabled(&mut self, enabled: bool) {
        self.concolic_enabled = enabled;
    }

    pub fn initialize(&mut self, state: &S)
    where
        S: HasHashToAddress,
    {
        self.hash_to_address = state.get_hash_to_address().clone();
        for key in self.hash_to_address.keys() {
            let addresses = self.hash_to_address.get(key).unwrap();
            for addr in addresses {
                match self.address_to_hash.get_mut(addr) {
                    Some(s) => {
                        s.push(*key);
                    }
                    None => {
                        self.address_to_hash.insert(*addr, vec![*key]);
                    }
                }
            }
        }
    }

    pub fn add_hashes(&mut self, address: EVMAddress, hashes: Vec<[u8; 4]>) {
        self.address_to_hash.insert(address, hashes.clone());

        for hash in hashes {
            // insert if exists or create new
            match self.hash_to_address.get_mut(&hash) {
                Some(s) => {
                    s.insert(address);
                }
                None => {
                    self.hash_to_address.insert(hash, HashSet::from([address]));
                }
            }
        }
    }

    pub fn add_one_hashes(&mut self, address: EVMAddress, hash: [u8; 4]) {
        match self.address_to_hash.get_mut(&address) {
            Some(s) => {
                s.push(hash);
            }
            None => {
                self.address_to_hash.insert(address, vec![hash]);
            }
        }

        match self.hash_to_address.get_mut(&hash) {
            Some(s) => {
                s.insert(address);
            }
            None => {
                self.hash_to_address.insert(hash, HashSet::from([address]));
            }
        }
    }

    pub fn set_codedata(&mut self, address: EVMAddress, mut code: Bytecode) {
        self.setcode_data.insert(address, code);
    }

    pub fn clear_codedata(&mut self) {
        self.setcode_data.clear();
    }

    pub fn set_code(&mut self, address: EVMAddress, mut code: Bytecode, state: &mut S) {
        unsafe {
            if self.middlewares_enabled {
                match self.flashloan_middleware.clone() {
                    Some(m) => {
                        let mut middleware = m.deref().borrow_mut();
                        middleware.on_insert(&mut code, address, self, state);
                    }
                    _ => {}
                }
                for (_, middleware) in &mut self.middlewares.clone().deref().borrow_mut().iter_mut()
                {
                    middleware
                        .deref()
                        .deref()
                        .borrow_mut()
                        .on_insert(&mut code, address, self, state);
                }
            }
        }
        assert!(self
            .code
            .insert(
                address,
                Arc::new(BytecodeLocked::try_from(to_analysed(code)).unwrap())
            )
            .is_none());
    }

    pub fn find_static_call_read_slot(
        &self,
        address: EVMAddress,
        data: Bytes,
        state: &mut S,
    ) -> Vec<EVMU256> {
        return vec![];
        // let call = Contract::new_with_context_not_cloned::<LatestSpec>(
        //     data,
        //     self.code.get(&address).expect("no code").clone(),
        //     &CallContext {
        //         address,
        //         caller: Default::default(),
        //         code_address: address,
        //         apparent_value: Default::default(),
        //         scheme: CallScheme::StaticCall,
        //     },
        // );
        // let mut interp = Interpreter::new::<LatestSpec>(call, 1e10 as u64);
        // let (ret, slots) =
        //     interp.locate_slot::<FuzzHost<VS, I, S>, LatestSpec, S>(&mut self.clone(), state);
        // if ret != Return::Revert {
        //     slots
        // } else {
        //     vec![]
        // }
    }
    pub fn write_relations(&mut self, caller: EVMAddress, target: EVMAddress, funtion_hash: Bytes) {
        if funtion_hash.len() < 0x4 {
            return;
        }
        let cur_write_str = format!("{{caller:0x{} --> traget:0x{} function(0x{})}}\n", hex::encode(caller), hex::encode(target), hex::encode(&funtion_hash[..4]));
        let mut hasher = DefaultHasher::new();
        cur_write_str.hash(&mut hasher);
        let cur_wirte_hash = hasher.finish();
        if self.relations_hash.contains(&cur_wirte_hash) {
            return;
        }
        if self.relations_hash.len() == 0{
            let write_head = format!("[ityfuzz relations] caller, traget, function hash\n");
            self.relations_file
                .write_all(write_head.as_bytes())
                .unwrap();
        }

        self.relations_hash.insert(cur_wirte_hash);
        self.relations_file
            .write_all(cur_write_str.as_bytes())
            .unwrap();
    }

    fn call_allow_control_leak(&mut self, input: &mut CallInputs, interp: &mut Interpreter, (out_offset, out_len): (usize, usize), state: &mut S) -> (InstructionResult, Gas, Bytes) {
        macro_rules! push_interp {

            () => {
                unsafe {
                    self.leak_ctx = vec![SinglePostExecution::from_interp(interp, (out_offset, out_len))];
                }
            };
        }
        self.call_count += 1;
        if self.call_count >= unsafe {CALL_UNTIL} {
            push_interp!();
            return (ControlLeak, Gas::new(0), Bytes::new());
        }

        if unsafe { WRITE_RELATIONSHIPS } {
            self.write_relations(
                input.transfer.source.clone(),
                input.contract.clone(),
                input.input.clone(),
            );
        }

        let mut hash = input.input.to_vec();
        hash.resize(4, 0);

        macro_rules! record_func_hash {
            () => {
                unsafe {
                    let mut s = DefaultHasher::new();
                    hash.hash(&mut s);
                    let _hash = s.finish();
                    ABI_MAX_SIZE[(_hash as usize) % MAP_SIZE] = RET_SIZE;
                }
            };
        }

        // middlewares
        let mut middleware_result: Option<(InstructionResult, Gas, Bytes)> = None;
        for action in &self.middlewares_latent_call_actions {
            match action {
                CallMiddlewareReturn::Continue => {}
                CallMiddlewareReturn::ReturnRevert => {
                    middleware_result = Some((Revert, Gas::new(0), Bytes::new()));
                }
                CallMiddlewareReturn::ReturnSuccess(b) => {
                    middleware_result = Some((Continue, Gas::new(0), b.clone()));
                }
            }
            if middleware_result.is_some() {
                break;
            }
        }
        self.middlewares_latent_call_actions.clear();

        if middleware_result.is_some() {
            return middleware_result.unwrap();
        }



        let mut input_seq = input.input.to_vec();

        if input.context.scheme == CallScheme::Call {

            // if calling sender, then definitely control leak
            if state.has_caller(&input.contract) {
                record_func_hash!();
                push_interp!();
                // println!("call self {:?} -> {:?} with {:?}", input.context.caller, input.contract, hex::encode(input.input.clone()));
                return (ControlLeak, Gas::new(0), Bytes::new());
            }
            // check whether the whole CALLDATAVALUE can be arbitrary
            if !self.pc_to_call_hash.contains_key(&(input.context.caller, self._pc)) {
                self.pc_to_call_hash.insert((input.context.caller, self._pc), HashSet::new());
            }
            self.pc_to_call_hash
                .get_mut(&(input.context.caller, self._pc))
                .unwrap()
                .insert(hash.to_vec());
            if self.pc_to_call_hash.get(&(input.context.caller, self._pc)).unwrap().len() > UNBOUND_CALL_THRESHOLD
                && input_seq.len() >= 4
            {
                // println!("ub leak {:?} -> {:?} with {:?}", input.context.caller, input.contract, hex::encode(input.input.clone()));
                push_interp!();
                return (
                    InstructionResult::ArbitraryExternalCallAddressBounded(input.context.caller, input.context.address),
                    Gas::new(0),
                    Bytes::new()
                );
            }

            // control leak check
            assert_ne!(self._pc, 0);
            if !self.pc_to_addresses.contains_key(&(input.context.caller, self._pc)) {
                self.pc_to_addresses.insert((input.context.caller, self._pc), HashSet::new());
            }
            let addresses_at_pc = self.pc_to_addresses
                .get_mut(&(input.context.caller, self._pc))
                .unwrap();
            addresses_at_pc.insert(input.contract);

            // if control leak is enabled, return controlleak if it is unbounded call
            if CONTROL_LEAK_DETECTION == true {
                if addresses_at_pc.len() > CONTROL_LEAK_THRESHOLD {
                    record_func_hash!();
                    push_interp!();
                    // println!("control leak {:?} -> {:?} with {:?}", input.context.caller, input.contract, hex::encode(input.input.clone()));
                    return (ControlLeak, Gas::new(0), Bytes::new());
                }
            }
        }


        let input_bytes = Bytes::from(input_seq);

        // find contracts that have this function hash
        let contract_loc_option = self.hash_to_address.get(hash.as_slice());
        if unsafe { ACTIVE_MATCH_EXT_CALL } && contract_loc_option.is_some() {
            let loc = contract_loc_option.unwrap();
            // if there is such a location known, then we can use exact call
            if !loc.contains(&input.contract) {
                // todo(@shou): resolve multi locs
                if loc.len() != 1 {
                    panic!("more than one contract found for the same hash");
                }
                let mut interp = Interpreter::new(
                    Contract::new_with_context_analyzed(
                        input_bytes,
                        self.code.get(loc.iter().nth(0).unwrap()).unwrap().clone(),
                        &input.context,
                    ),
                    1e10 as u64,
                    false
                );

                let ret = self.run_inspect(&mut interp, state);
                return (ret, Gas::new(0), interp.return_value());
            }
        }

        // if there is code, then call the code
        let res = self.call_forbid_control_leak(input, state);
        match res.0 {
            ControlLeak | InstructionResult::ArbitraryExternalCallAddressBounded(_, _) => unsafe {
                unsafe {
                    self.leak_ctx.push(SinglePostExecution::from_interp(interp, (out_offset, out_len)));
                }
            }
            _ => {}
        }
        res
    }

    fn call_forbid_control_leak(&mut self, input: &mut CallInputs, state: &mut S) -> (InstructionResult, Gas, Bytes) {
        let mut hash = input.input.to_vec();
        hash.resize(4, 0);
        // if there is code, then call the code
        if let Some(code) = self.code.get(&input.context.code_address) {
            let mut interp = Interpreter::new(
                Contract::new_with_context_analyzed(
                    Bytes::from(input.input.to_vec()),
                    code.clone(),
                    &input.context,
                ),
                1e10 as u64,
                false
            );
            let ret = self.run_inspect(&mut interp, state);
            return (ret, Gas::new(0), interp.return_value());
        }

        // transfer txn and fallback provided
        if hash == [0x00, 0x00, 0x00, 0x00] {
            return (Continue, Gas::new(0), Bytes::new());
        }
        return (Revert, Gas::new(0), Bytes::new());
    }

    fn call_precompile(&mut self, input: &mut CallInputs, state: &mut S) -> (InstructionResult, Gas, Bytes) {
        let precompile = self
            .precompiles
            .get(&input.contract)
            .expect("Check for precompile should be already done");
        let out = match precompile {
            Precompile::Standard(fun) => fun(&input.input.to_vec().as_slice(), u64::MAX),
            Precompile::Custom(fun) => fun(&input.input.to_vec().as_slice(), u64::MAX),
        };
        match out {
            Ok((_, data)) => {
                (InstructionResult::Return, Gas::new(0), Bytes::from(data))
            }
            Err(e) => {
                (InstructionResult::PrecompileError, Gas::new(0), Bytes::new())
            }
        }
    }
}

macro_rules! process_rw_key {
    ($key:ident) => {
        if $key > EVMU256::from(RW_SKIPPER_PERCT_IDX) {
            // $key >>= 4;
            $key %= EVMU256::from(RW_SKIPPER_AMT);
            $key += EVMU256::from(RW_SKIPPER_PERCT_IDX);
            as_u64($key) as usize % MAP_SIZE
        } else {
            as_u64($key) as usize % MAP_SIZE
        }
    };
}

macro_rules! u256_to_u8 {
    ($key:ident) => {
        (as_u64($key >> 4) % 254) as u8
    };
}


macro_rules! invoke_middlewares {
    ($host: expr, $interp: expr, $state: expr, $invoke: ident) => {
        if $host.middlewares_enabled {
            match $host.flashloan_middleware.clone() {
                Some(m) => {
                    let mut middleware = m.deref().borrow_mut();
                    middleware.$invoke($interp, $host, $state);
                }
                _ => {}
            }
            if $host.setcode_data.len() > 0 {
                $host.clear_codedata();
            }
            for (_, middleware) in &mut $host.middlewares.clone().deref().borrow_mut().iter_mut()
            {
                middleware
                    .deref()
                    .deref()
                    .borrow_mut()
                    .$invoke($interp, $host, $state);
            }


            if $host.setcode_data.len() > 0 {
                for (address, code) in &$host.setcode_data.clone() {
                    $host.set_code(address.clone(), code.clone(), $state);
                }
            }
        }
    };
}

impl<VS, I, S> Host<S> for FuzzHost<VS, I, S>
where
    S: State +HasRand + HasCaller<EVMAddress> + Debug + Clone + HasCorpus<I> + HasMetadata + HasItyState<EVMAddress, EVMAddress, VS, ConciseEVMInput> +  'static,
    I: VMInputT<VS, EVMAddress, EVMAddress, ConciseEVMInput> + EVMInputT + 'static,
    VS: VMStateT,
{
    fn step(&mut self, interp: &mut Interpreter, state: &mut S) -> InstructionResult {
        unsafe {
            invoke_middlewares!(self, interp, state, on_step);
            if IS_FAST_CALL_STATIC {
                return Continue;
            }

            macro_rules! fast_peek {
                ($idx:expr) => {
                    interp.stack.data()[interp.stack.len() - 1 - $idx]
                };
            }
            match *interp.instruction_pointer {
                // 0xfd => {
                //     println!("fd {} @ {:?}", interp.program_counter(), interp.contract.address);
                // }
                0x57 => {
                    // JUMPI counter cond
                    let br = fast_peek!(1);
                    let jump_dest = if is_zero(br) {
                        1
                    } else {
                        as_u64(fast_peek!(0))
                    };
                    let idx = (interp.program_counter() * (jump_dest as usize)) % MAP_SIZE;
                    if JMP_MAP[idx] == 0 {
                        self.coverage_changed = true;
                    }
                    if JMP_MAP[idx] < 255 {
                        JMP_MAP[idx] += 1;
                    }

                    #[cfg(feature = "cmp")]
                    {
                        let idx = (interp.program_counter()) % MAP_SIZE;
                        CMP_MAP[idx] = br;
                    }
                }

                #[cfg(any(feature = "dataflow", feature = "cmp"))]
                0x55 => {
                    // SSTORE
                    #[cfg(feature = "dataflow")]
                    let value = fast_peek!(1);
                    {
                        let mut key = fast_peek!(0);
                        let v = u256_to_u8!(value) + 1;
                        WRITE_MAP[process_rw_key!(key)] = v;
                    }
                    let res = <FuzzHost<VS, I, S> as Host<S>>::sload(
                        self,
                        interp.contract.address,
                        fast_peek!(0),
                    );
                    let value_changed = res.expect("sload failed").0 != value;

                    let idx = interp.program_counter() % MAP_SIZE;
                    JMP_MAP[idx] = if value_changed { 1 } else { 0 };

                    STATE_CHANGE |= value_changed;
                }

                #[cfg(feature = "dataflow")]
                0x54 => {
                    // SLOAD
                    let mut key = fast_peek!(0);
                    READ_MAP[process_rw_key!(key)] = true;
                }

                // todo(shou): support signed checking
                #[cfg(feature = "cmp")]
                0x10 | 0x12 => {
                    // LT, SLT
                    let v1 = fast_peek!(0);
                    let v2 = fast_peek!(1);
                    let abs_diff = if v1 >= v2 {
                        if v1 - v2 != EVMU256::ZERO {
                            v1 - v2
                        } else {
                            EVMU256::from(1)
                        }
                    } else {
                        EVMU256::ZERO
                    };
                    let idx = interp.program_counter() % MAP_SIZE;
                    if abs_diff < CMP_MAP[idx] {
                        CMP_MAP[idx] = abs_diff;
                    }
                }

                #[cfg(feature = "cmp")]
                0x11 | 0x13 => {
                    // GT, SGT
                    let v1 = fast_peek!(0);
                    let v2 = fast_peek!(1);
                    let abs_diff = if v1 <= v2 {
                        if v2 - v1 != EVMU256::ZERO {
                            v2 - v1
                        } else {
                            EVMU256::from(1)
                        }
                    } else {
                        EVMU256::ZERO
                    };
                    let idx = interp.program_counter() % MAP_SIZE;
                    if abs_diff < CMP_MAP[idx] {
                        CMP_MAP[idx] = abs_diff;
                    }
                }

                #[cfg(feature = "cmp")]
                0x14 => {
                    // EQ
                    let v1 = fast_peek!(0);
                    let v2 = fast_peek!(1);
                    let abs_diff = if v1 < v2 {
                        (v2 - v1) % (EVMU256::MAX - EVMU256::from(1)) + EVMU256::from(1)
                    } else {
                        (v1 - v2) % (EVMU256::MAX - EVMU256::from(1)) + EVMU256::from(1)
                    };
                    let idx = interp.program_counter() % MAP_SIZE;
                    if abs_diff < CMP_MAP[idx] {
                        CMP_MAP[idx] = abs_diff;
                    }
                }

                0xf1 | 0xf2 | 0xf4 | 0xfa => {
                    let offset_of_ret_size: usize = match *interp.instruction_pointer {
                        0xf1 | 0xf2 => 6,
                        0xf4 | 0xfa => 5,
                        _ => unreachable!(),
                    };
                    unsafe {
                        RET_OFFSET = as_u64(fast_peek!(offset_of_ret_size - 1)) as usize;
                        // println!("RET_OFFSET: {}", RET_OFFSET);
                        RET_SIZE = as_u64(fast_peek!(offset_of_ret_size)) as usize;
                    }
                    self._pc = interp.program_counter();
                }
                0xf0 | 0xf5 => {
                    // CREATE, CREATE2
                    self._pc = interp.program_counter();
                }
                _ => {}
            }

            self.access_pattern
                .deref()
                .borrow_mut()
                .decode_instruction(interp);
        }
        return Continue;
    }

    fn step_end(&mut self, _interp: &mut Interpreter, _ret: InstructionResult, _: &mut S) -> InstructionResult {
        return Continue;
    }

    fn env(&mut self) -> &mut Env {
        return &mut self.env;
    }

    fn load_account(&mut self, _address: EVMAddress) -> Option<(bool, bool)> {
        Some((
            true,
            true, // self.data.contains_key(&address) || self.code.contains_key(&address),
        ))
    }

    fn block_hash(&mut self, _number: EVMU256) -> Option<B256> {
        Some(
            B256::from_str("0x0000000000000000000000000000000000000000000000000000000000000000")
                .unwrap(),
        )
    }

    fn balance(&mut self, _address: EVMAddress) -> Option<(EVMU256, bool)> {
        // println!("balance");

        Some((EVMU256::MAX, true))
    }

    fn code(&mut self, address: EVMAddress) -> Option<(Arc<BytecodeLocked>, bool)> {
        // println!("code");
        match self.code.get(&address) {
            Some(code) => Some((code.clone(), true)),
            None => Some((Arc::new(
                BytecodeLocked::default()
            ), true)),
        }
    }

    fn code_hash(&mut self, _address: EVMAddress) -> Option<(B256, bool)> {
        Some((
            B256::from_str("0x0000000000000000000000000000000000000000000000000000000000000000")
                .unwrap(),
            true,
        ))
    }

    fn sload(&mut self, address: EVMAddress, index: EVMU256) -> Option<(EVMU256, bool)> {
        if let Some(account) = self.evmstate.get(&address) {
            if let Some(slot) = account.get(&index) {
                return Some((slot.clone(), true));
            }
        }
        Some((self.next_slot, true))
        // match self.data.get(&address) {
        //     Some(account) => Some((account.get(&index).unwrap_or(&EVMU256::zero()).clone(), true)),
        //     None => Some((EVMU256::zero(), true)),
        // }
    }

    fn sstore(
        &mut self,
        address: EVMAddress,
        index: EVMU256,
        value: EVMU256,
    ) -> Option<(EVMU256, EVMU256, EVMU256, bool)> {
        match self.evmstate.get_mut(&address) {
            Some(account) => {
                account.insert(index, value);
            }
            None => {
                let mut account = HashMap::new();
                account.insert(index, value);
                self.evmstate.insert(address, account);
            }
        };

        Some((EVMU256::from(0), EVMU256::from(0), EVMU256::from(0), true))
    }

    fn log(&mut self, _address: EVMAddress, _topics: Vec<B256>, _data: Bytes) {
        // flag check
        if  _topics.len() == 1 {
            let current_flag = (*_topics.last().unwrap()).0;
            /// hex is "fuzzland"
            if  current_flag[0] == 0x66 && current_flag[1] == 0x75 && current_flag[2] == 0x7a && current_flag[3] == 0x7a &&
                current_flag[4] == 0x6c && current_flag[5] == 0x61 && current_flag[6] == 0x6e && current_flag[7] == 0x64 &&
                current_flag[8] == 0x00 && current_flag[9] == 0x00
                || current_flag == SCRIBBLE_EVENT_HEX {
                let data_string = String::from_utf8(_data[64..].to_vec()).unwrap();
                if unsafe {PANIC_ON_BUG} {
                    panic!(
                        "target bug found: {}", data_string
                    );
                }
                self.current_typed_bug.push(data_string.clone().trim_end_matches("\u{0}").to_string());
            }
        }

        #[cfg(feature = "print_logs")]
        {
            let mut hasher = DefaultHasher::new();
            _data.to_vec().hash(&mut hasher);
            let h = hasher.finish();
            if self.logs.contains(&h) {
                return;
            }
            self.logs.insert(h);
            let now = SystemTime::now()
                .duration_since(UNIX_EPOCH)
                .expect("Time went backwards");
            let timestamp = now.as_nanos();
            println!("log@{} {:?}", timestamp, hex::encode(_data));
        }
    }

    fn selfdestruct(&mut self, _address: EVMAddress, _target: EVMAddress) -> Option<SelfDestructResult> {
        return Some(SelfDestructResult::default());
    }

    fn create(
        &mut self,
        inputs: &mut CreateInputs,
        state: &mut S,
    ) -> (InstructionResult, Option<EVMAddress>, Gas, Bytes) {
        unsafe {
            if unsafe {CONCRETE_CREATE || IN_DEPLOY} {
                // todo: use nonce + hash instead
                let r_addr = generate_random_address(state);
                let mut interp = Interpreter::new(
                    Contract::new_with_context(
                        Bytes::new(),
                        Bytecode::new_raw(inputs.init_code.clone()),
                        &CallContext {
                            address: r_addr,
                            caller: inputs.caller,
                            code_address: r_addr,
                            apparent_value: inputs.value,
                            scheme: CallScheme::Call,
                        },
                    ),
                    1e10 as u64,
                    false
                );
                let ret = self.run_inspect(&mut interp, state);
                if ret == InstructionResult::Continue {
                    let runtime_code = interp.return_value();
                    self.set_code(
                        r_addr,
                        Bytecode::new_raw(runtime_code.clone()),
                        state
                    );
                    {
                        // now we build & insert abi
                        let contract_code_str = hex::encode(runtime_code.clone());
                        let sigs = extract_sig_from_contract(&contract_code_str);
                        let mut unknown_sigs: usize = 0;
                        let mut parsed_abi = vec![];
                        for sig in &sigs {
                            if let Some(abi) = state.metadata().get::<ABIMap>().unwrap().get(sig) {
                                parsed_abi.push(abi.clone());
                            } else {
                                unknown_sigs += 1;
                            }
                        }

                        if unknown_sigs >= sigs.len() / 30 {
                            println!("Too many unknown function signature for newly created contract, we are going to decompile this contract using Heimdall");
                            let abis = fetch_abi_heimdall(contract_code_str)
                                .iter()
                                .map(|abi| {
                                    if let Some(known_abi) = state.metadata().get::<ABIMap>().unwrap().get(&abi.function) {
                                        known_abi
                                    } else {
                                        abi
                                    }
                                })
                                .cloned()
                                .collect_vec();
                            parsed_abi = abis;
                        }
                        // notify flashloan and blacklisting flashloan addresses
                        #[cfg(feature = "flashloan_v2")]
                        {
                            handle_contract_insertion!(state, self, r_addr, parsed_abi);
                        }

                        parsed_abi
                            .iter()
                            .filter(|v| !v.is_constructor)
                            .for_each(|abi| {
                                #[cfg(not(feature = "fuzz_static"))]
                                if abi.is_static {
                                    return;
                                }

                                let mut abi_instance = get_abi_type_boxed(&abi.abi);
                                abi_instance
                                    .set_func_with_name(abi.function, abi.function_name.clone());
                                register_abi_instance(r_addr, abi_instance.clone(), state);

                                let input = EVMInput {
                                    caller: state.get_rand_caller(),
                                    contract: r_addr,
                                    data: Some(abi_instance),
                                    sstate: StagedVMState::new_uninitialized(),
                                    sstate_idx: 0,
                                    txn_value: if abi.is_payable {
                                        Some(EVMU256::ZERO)
                                    } else {
                                        None
                                    },
                                    step: false,

                                    env: Default::default(),
                                    access_pattern: Rc::new(RefCell::new(AccessPattern::new())),
                                    #[cfg(feature = "flashloan_v2")]
                                    liquidation_percent: 0,
                                    #[cfg(feature = "flashloan_v2")]
                                    input_type: EVMInputTy::ABI,
                                    direct_data: Default::default(),
                                    randomness: vec![0],
                                    repeat: 1,
                                };
                                add_corpus(self, state, &input);
                            });

                    }
                    (
                        Continue,
                        Some(r_addr),
                        Gas::new(0),
                        runtime_code,
                    )
                } else {
                    (
                        ret,
                        Some(r_addr),
                        Gas::new(0),
                        Bytes::new(),
                    )
                }
            } else {
                (
                    InstructionResult::Revert,
                    None,
                    Gas::new(0),
                    Bytes::new(),
                )
            }

        }
    }

    fn call(&mut self, input: &mut CallInputs, interp: &mut Interpreter, output_info: (usize, usize), state: &mut S) -> (InstructionResult, Gas, Bytes) {
<<<<<<< HEAD
        if is_precompile(input.contract, self.precompiles.len()) {
            return self.call_precompile(input, state);
        }

        if unsafe { IS_FAST_CALL_STATIC } {
            self.call_forbid_control_leak(input, state)
        } else {
            self.call_allow_control_leak(input, interp, output_info, state)
=======
        let res = if is_precompile(input.contract, self.precompiles.len()) {
            self.call_precompile(input, state)
        } else {
            if unsafe { IS_FAST_CALL_STATIC } {
                self.call_forbid_control_leak(input, state)
            } else {
                self.call_allow_control_leak(input, state)
            }
        };

        unsafe {
            invoke_middlewares!(self, interp, state, on_return);
>>>>>>> 85ed7f5f
        }
        res
    }
}<|MERGE_RESOLUTION|>--- conflicted
+++ resolved
@@ -1154,29 +1154,18 @@
     }
 
     fn call(&mut self, input: &mut CallInputs, interp: &mut Interpreter, output_info: (usize, usize), state: &mut S) -> (InstructionResult, Gas, Bytes) {
-<<<<<<< HEAD
-        if is_precompile(input.contract, self.precompiles.len()) {
-            return self.call_precompile(input, state);
-        }
-
-        if unsafe { IS_FAST_CALL_STATIC } {
-            self.call_forbid_control_leak(input, state)
-        } else {
-            self.call_allow_control_leak(input, interp, output_info, state)
-=======
         let res = if is_precompile(input.contract, self.precompiles.len()) {
             self.call_precompile(input, state)
         } else {
             if unsafe { IS_FAST_CALL_STATIC } {
                 self.call_forbid_control_leak(input, state)
             } else {
-                self.call_allow_control_leak(input, state)
+                self.call_allow_control_leak(input, interp, output_info, state)
             }
         };
 
         unsafe {
             invoke_middlewares!(self, interp, state, on_return);
->>>>>>> 85ed7f5f
         }
         res
     }
