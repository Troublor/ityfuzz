--- conflicted
+++ resolved
@@ -1,20 +1,3 @@
-<<<<<<< HEAD
-use std::cell::RefCell;
-use std::collections::{HashMap, HashSet};
-use std::fmt::{Debug};
-use std::fs::OpenOptions;
-use std::io::Write;
-use std::rc::Rc;
-use std::time::{SystemTime, UNIX_EPOCH};
-use bytes::Bytes;
-use itertools::Itertools;
-use libafl::inputs::Input;
-use libafl::prelude::{HasCorpus, HasMetadata, State};
-use revm_interpreter::Interpreter;
-use revm_interpreter::opcode::JUMPI;
-use revm_primitives::Bytecode;
-=======
->>>>>>> b7b92218
 use crate::evm::host::FuzzHost;
 use crate::evm::input::{ConciseEVMInput, EVMInputT};
 use crate::evm::middlewares::middleware::{Middleware, MiddlewareType};
@@ -22,6 +5,7 @@
 use crate::generic_vm::vm_state::VMStateT;
 use crate::input::VMInputT;
 use crate::state::{HasCaller, HasCurrentInputIdx, HasItyState};
+use bytes::Bytes;
 use itertools::Itertools;
 use libafl::inputs::Input;
 use libafl::prelude::{HasCorpus, HasMetadata, State};
@@ -402,15 +386,8 @@
     }
 
     unsafe fn on_return(
-<<<<<<< HEAD
         &mut self, interp: &mut Interpreter, host: &mut FuzzHost<VS, I, S>, state: &mut S,
         by: &Bytes
-=======
-        &mut self,
-        interp: &mut Interpreter,
-        host: &mut FuzzHost<VS, I, S>,
-        state: &mut S,
->>>>>>> b7b92218
     ) {
         self.pop_ctx();
     }
@@ -487,16 +464,6 @@
         MiddlewareType::Sha3Bypass
     }
 
-<<<<<<< HEAD
-=======
-    unsafe fn on_return(
-        &mut self,
-        interp: &mut Interpreter,
-        host: &mut FuzzHost<VS, I, S>,
-        state: &mut S,
-    ) {
-    }
->>>>>>> b7b92218
 }
 
 mod tests {
