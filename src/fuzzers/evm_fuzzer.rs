--- conflicted
+++ resolved
@@ -23,11 +23,7 @@
 use glob::glob;
 use itertools::Itertools;
 
-<<<<<<< HEAD
-use crate::evm::host::{ACTIVE_MATCH_EXT_CALL, CMP_MAP, JMP_MAP, WRITTEN, PANIC_ON_BUG, WRITE_RELATIONSHIPS};
-=======
-use crate::evm::host::{ACTIVE_MATCH_EXT_CALL, CMP_MAP, JMP_MAP, PANIC_ON_BUG, READ_MAP, WRITE_MAP, WRITE_RELATIONSHIPS};
->>>>>>> 85ed7f5f
+use crate::evm::host::{ACTIVE_MATCH_EXT_CALL, CMP_MAP, JMP_MAP, WRITTEN, PANIC_ON_BUG, READ_MAP, WRITE_MAP, WRITE_RELATIONSHIPS};
 use crate::evm::host::{CALL_UNTIL};
 use crate::evm::vm::EVMState;
 use crate::feedback::{CmpFeedback, DataflowFeedback, OracleFeedback};
@@ -38,11 +34,7 @@
 
 use crate::evm::config::Config;
 use crate::evm::corpus_initializer::EVMCorpusInitializer;
-<<<<<<< HEAD
-use crate::evm::input::{ConciseEVMInput, EVMInput, EVMInputTy};
-=======
 use crate::evm::input::{ConciseEVMInput, EVMInput, EVMInputT, EVMInputTy};
->>>>>>> 85ed7f5f
 
 use crate::evm::mutator::{AccessPattern, FuzzMutator};
 use crate::evm::onchain::flashloan::Flashloan;
@@ -54,11 +46,8 @@
 use revm_primitives::{BlockEnv, Bytecode, Env};
 use revm_primitives::bitvec::view::BitViewSized;
 use crate::evm::abi::ABIAddressToInstanceMap;
-<<<<<<< HEAD
-=======
 use crate::evm::concolic::concolic_host::ConcolicHost;
 use crate::evm::concolic::concolic_stage::{ConcolicFeedbackWrapper, ConcolicStage};
->>>>>>> 85ed7f5f
 use crate::evm::feedbacks::Sha3WrappedFeedback;
 use crate::evm::middlewares::coverage::Coverage;
 use crate::evm::middlewares::branch_coverage::BranchCoverage;
@@ -66,11 +55,8 @@
 use crate::evm::oracles::echidna::EchidnaOracle;
 use crate::evm::srcmap::parser::BASE_PATH;
 use crate::fuzzer::{REPLAY, RUN_FOREVER};
-<<<<<<< HEAD
-use crate::input::ConciseSerde;
-=======
+
 use crate::input::{ConciseSerde, VMInputT};
->>>>>>> 85ed7f5f
 
 struct ABIConfig {
     abi: String,
@@ -100,12 +86,9 @@
 
     let jmps = unsafe { &mut JMP_MAP };
     let cmps = unsafe { &mut CMP_MAP };
-<<<<<<< HEAD
     let written = unsafe { &mut WRITTEN }; // for reentrancy
-=======
     let reads = unsafe { &mut READ_MAP };
     let writes = unsafe { &mut WRITE_MAP };
->>>>>>> 85ed7f5f
     let jmp_observer = StdMapObserver::new("jmp", jmps);
 
     let deployer = fixed_address(FIX_DEPLOYER);
@@ -193,19 +176,10 @@
         }
     }
     let sha3_taint = Rc::new(RefCell::new(Sha3TaintAnalysis::new()));
-<<<<<<< HEAD
 
     if config.sha3_bypass {
         fuzz_host.add_middlewares(Rc::new(RefCell::new(Sha3Bypass::new(sha3_taint.clone()))));
     }
-
-=======
-
-    if config.sha3_bypass {
-        fuzz_host.add_middlewares(Rc::new(RefCell::new(Sha3Bypass::new(sha3_taint.clone()))));
-    }
-
->>>>>>> 85ed7f5f
     let mut evm_executor: EVMExecutor<EVMInput, EVMFuzzState, EVMState, ConciseEVMInput> =
         EVMExecutor::new(fuzz_host, deployer);
 
@@ -250,13 +224,6 @@
     feedback
         .init_state(state)
         .expect("Failed to init state");
-<<<<<<< HEAD
-    let calibration = CalibrationStage::new(&feedback);
-    let mutator: EVMFuzzMutator<'_> = FuzzMutator::new(&infant_scheduler);
-
-    let std_stage = StdMutationalStage::new(mutator);
-    let mut stages = tuple_list!(calibration, std_stage);
-=======
     // let calibration = CalibrationStage::new(&feedback);
     let concolic_stage = ConcolicStage::new(
         config.concolic,
@@ -267,9 +234,6 @@
 
     let std_stage = StdMutationalStage::new(mutator);
     let mut stages = tuple_list!(std_stage, concolic_stage);
-
-
->>>>>>> 85ed7f5f
 
     let mut executor = FuzzExecutor::new(evm_executor_ref.clone(), tuple_list!(jmp_observer));
 
@@ -317,20 +281,12 @@
     let mut producers = config.producers;
 
     let objective = OracleFeedback::new(&mut oracles, &mut producers, evm_executor_ref.clone());
-<<<<<<< HEAD
-    let wrapped_feedback = Sha3WrappedFeedback::new(
-=======
     let wrapped_feedback = ConcolicFeedbackWrapper::new(Sha3WrappedFeedback::new(
->>>>>>> 85ed7f5f
         feedback,
         sha3_taint,
         evm_executor_ref.clone(),
         config.sha3_bypass
-<<<<<<< HEAD
-    );
-=======
     ));
->>>>>>> 85ed7f5f
 
     let mut fuzzer = ItyFuzzer::new(
         scheduler,
