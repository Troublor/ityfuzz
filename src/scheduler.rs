--- conflicted
+++ resolved
@@ -50,11 +50,7 @@
     }
 }
 #[derive(Serialize, Deserialize, Clone, Debug)]
-<<<<<<< HEAD
 pub struct Node {
-=======
-struct Node {
->>>>>>> 6cf708c8
     parent: usize, // 0 for root node
     ref_count: usize,
     pending_delete: bool,
@@ -62,11 +58,7 @@
 }
 
 #[derive(Serialize, Deserialize, Clone, Debug)]
-<<<<<<< HEAD
 pub struct DependencyTree {
-=======
-struct DependencyTree {
->>>>>>> 6cf708c8
     nodes: HashMap<usize, Node>,
 }
 
@@ -148,7 +140,7 @@
 pub trait HasReportCorpus<S>
     where S: HasMetadata {
     fn report_corpus(&self, state: &mut S, state_idx: usize);
-<<<<<<< HEAD
+    fn sponsor_state(&self, state: &mut S, state_idx: usize, amt: usize);
 }
 
 impl<I, S> HasReportCorpus<S> for SortedDroppingScheduler<I, S>
@@ -161,24 +153,6 @@
         let mut data = state.metadata_mut().get_mut::<VoteData>().unwrap();
         data.deps.mark_never_delete(state_idx);
     }
-}
-
-
-
-=======
-    fn sponsor_state(&self, state: &mut S, state_idx: usize, amt: usize);
-}
-
-impl<I, S> HasReportCorpus<S> for SortedDroppingScheduler<I, S>
-    where
-        S: HasCorpus<I> + HasRand + HasMetadata + HasParent,
-        I: Input + Debug,
-{
-    fn report_corpus(&self, state: &mut S, state_idx: usize) {
-        self.vote(state, state_idx, 3);
-        let mut data = state.metadata_mut().get_mut::<VoteData>().unwrap();
-        data.deps.mark_never_delete(state_idx);
-    }
 
     fn sponsor_state(&self, state: &mut S, state_idx: usize, amt: usize) {
         self.vote(state, state_idx, amt);
@@ -187,7 +161,6 @@
 
 
 
->>>>>>> 6cf708c8
 impl_serdeany!(VoteData);
 
 /// The number of inputs (or VMState) already removed from the corpus
